--- conflicted
+++ resolved
@@ -4,7 +4,6 @@
 
 # Building
 
-<<<<<<< HEAD
 To build spark just use ``cargo xtask build``
 
 # Running
@@ -12,6 +11,7 @@
 To run it in a virtual machine make sure you have qemu installed
 Just use ``cargo xtask run``
 If you encounter an error with qemu try running ``cargo xtask run -- -cpu rv64``
-=======
-To build spark just use ``cargo xtask build``
->>>>>>> c7cd6bfa
+
+# Building
+
+To build spark just use ``cargo xtask build``