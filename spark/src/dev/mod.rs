/*
 * Copyright (c) 2022 xvanc and contributors
 *
 * Redistribution and use in source and binary forms, with or without modification,
 * are permitted provided that the following conditions are met:
 *
 * 1. Redistributions of source code must retain the above copyright notice,
 *    this list of conditions and the following disclaimer.
 *
 * 2. Redistributions in binary form must reproduce the above copyright notice,
 *    this list of conditions and the following disclaimer in the documentation
 *    and/or other materials provided with the distribution.
 *
 * 3. Neither the name of the copyright holder nor the names of its contributors
 *    may be used to endorse or promote products derived from this software without
 *    specific prior written permission.
 *
 * THIS SOFTWARE IS PROVIDED BY THE COPYRIGHT HOLDERS AND CONTRIBUTORS "AS IS" AND ANY
 * EXPRESS OR IMPLIED WARRANTIES, INCLUDING, BUT NOT LIMITED TO, THE IMPLIED WARRANTIES
 * OF MERCHANTABILITY AND FITNESS FOR A PARTICULAR PURPOSE ARE DISCLAIMED.
 * IN NO EVENT SHALL THE COPYRIGHT HOLDER OR CONTRIBUTORS BE LIABLE FOR ANY DIRECT, INDIRECT,
 * INCIDENTAL, SPECIAL, EXEMPLARY, OR CONSEQUENTIAL DAMAGES (INCLUDING, BUT NOT LIMITED TO,
 * PROCUREMENT OF SUBSTITUTE GOODS OR SERVICES; LOSS OF USE, DATA, OR PROFITS; OR BUSINESS
 * INTERRUPTION) HOWEVER CAUSED AND ON ANY THEORY OF LIABILITY, WHETHER IN CONTRACT, STRICT
 * LIABILITY, OR TORT (INCLUDING NEGLIGENCE OR OTHERWISE) ARISING IN ANY WAY OUT OF THE USE
 * OF THIS SOFTWARE, EVEN IF ADVISED OF THE POSSIBILITY OF SUCH DAMAGE.
 *
 * SPDX-License-Identifier: BSD-3-Clause
 */

pub mod fw_cfg;
pub mod pcie;
<<<<<<< HEAD
pub mod block;
=======

use core::mem::size_of;
use libsa::extern_sym;

pub struct DeviceDriver {
    pub name: &'static str,
    pub fdt_compat: Option<&'static [&'static str]>,
    pub fdt_init: Option<fn(&fdt::Fdt, &fdt::node::FdtNode)>,
    pub pci_compat: Option<&'static [&'static pcie::DriverCompat]>,
    pub pci_init: Option<fn(&pcie::Device)>,
}

pub fn device_drivers() -> &'static [DeviceDriver] {
    let drivers_start = extern_sym!(__device_drivers as DeviceDriver);
    let drivers_end = extern_sym!(__end_device_drivers as DeviceDriver);
    let len = (drivers_end.addr() - drivers_start.addr()) / size_of::<DeviceDriver>();

    unsafe { core::slice::from_raw_parts(drivers_start, len) }
}

fn match_fdt_driver(node: &fdt::node::FdtNode) -> Option<&'static DeviceDriver> {
    let node_compat = node.compatible()?;

    device_drivers()
        .iter()
        .find(|driver| match driver.fdt_compat {
            Some(driver_compat) => node_compat
                .all()
                .any(|compat| driver_compat.contains(&compat)),
            None => false,
        })
}

pub fn init(fdt: &fdt::Fdt) {
    log::debug!("scanning device tree");
    for node in fdt.all_nodes() {
        if let Some(driver) = match_fdt_driver(&node) {
            log::debug!("found driver: {} for node `{}`", driver.name, node.name);
            if let Some(init_fn) = driver.fdt_init {
                init_fn(fdt, &node);
            } else {
                log::debug!("driver missing fdt init fn");
            }
        }
    }
}
>>>>>>> 7ef8c99e
<|MERGE_RESOLUTION|>--- conflicted
+++ resolved
@@ -30,9 +30,6 @@
 
 pub mod fw_cfg;
 pub mod pcie;
-<<<<<<< HEAD
-pub mod block;
-=======
 
 use core::mem::size_of;
 use libsa::extern_sym;
@@ -78,5 +75,4 @@
             }
         }
     }
-}
->>>>>>> 7ef8c99e
+}